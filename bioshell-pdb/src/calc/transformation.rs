use std::fmt;
use crate::calc::{Matrix3x3, Vec3};

/// Rotation-translation operation in 3D
pub struct Rototranslation {
    _origin: Vec3,
    _rotation_matrix: Matrix3x3,
    _inverse_rotation_matrix: Matrix3x3,
}

impl fmt::Debug for Rototranslation {
    fn fmt(&self, f: &mut fmt::Formatter<'_>) -> fmt::Result {
        f.debug_struct("Rototranslation")
            .field("rotation_matrix", &self._rotation_matrix)
            .finish()
    }
}

impl Rototranslation {
    /// Creates a transformation that rotates 3D points around a given axis
    ///
    /// The rotation matrix is computed using the [Rodrigues' rotation formula](https://en.wikipedia.org/wiki/Rodrigues%27_rotation_formula):
    /// cos_theta * u_identity
    ///             + sin_theta * u_cross
    ///             + (1.0 - cos_theta) * u_dot;
    pub fn around_axis(start: &Vec3, end: &Vec3, angle_rad: f64) -> Rototranslation {

        let mut axis = end.clone();
        axis -= start;
        axis.normalize();
        let cos_theta = angle_rad.cos();
        let sin_theta = angle_rad.sin();

        let mut u_dot = Vec3::outer(&axis, &axis);
        let mut u_cross = Matrix3x3::from_array(
            [0.0, -axis.z, axis.y,
            axis.z, 0.0, -axis.x,
            -axis.y, axis.x, 0.0]
        );

        let mut u_rot = Matrix3x3::identity();
        u_rot *= cos_theta;
        u_cross *= sin_theta;
        u_dot *= 1.0 - cos_theta;
        u_rot += &u_cross;
        u_rot += &u_dot;

        let mut inv = u_rot.clone();
        inv.inverse();
        return Rototranslation {
            _origin: start.clone(),
            _rotation_matrix: u_rot,
            _inverse_rotation_matrix: inv,
        };
    }

    /// Rototranslation transforming to a local coordinate system of three atoms.
    ///
<<<<<<< HEAD
    /// The axes of the local coordinate system are defined by three points ``a``, ``b`` and ``c`` as follows:
    ///
    /// ```math
    /// v_{ab} = |b-a|
    /// v_{bc} = |c-b|
    /// v_x = |v_{ab}+v_{bc}|
    /// v_z = |v_{ab}-v_{bc}|
    /// v_y = v_z \times v_x
=======
    /// The axes of the local coordinate system are defined by three points ``a``, ``b`` and ``c``,
    /// two versors are defined:
    ///
    /// ```math
    /// \begin{matrix}
    /// v_{ab} = ||b-a||\\
    /// v_{bc} = ||c-b||\\
    /// \end{matrix}
    /// ```
    /// based on them the three axes of the local coordinate system are defined as
    /// ```math
    /// \begin{align*}
    /// v_x & = ||v_{ab}+v_{bc}||\\
    /// v_y & = v_z \times v_x\\
    /// v_z & = ||v_{ab}+v_{bc}||\\
    /// \end{align*}
>>>>>>> e7e79f48
    /// ```
    ///
    /// # Example
    /// ```
    /// use bioshell_pdb::{assert_delta, assert_vec3_eq};
    /// use bioshell_pdb::calc::{Rototranslation, Vec3};
    /// let a = Vec3::new(0.0, 0.0, 0.0);
    /// let b = Vec3::new(2.0, 0.0, 2.0);
    /// let c = Vec3::new(4.0, 0.0, 0.0);
    /// let rot = Rototranslation::by_three_atoms(&a, &b, &c);
    /// let x_exp = Vec3::new(1.0, 0.0, 0.0);
    /// let y_exp = Vec3::new(0.0, 1.0, 0.0);
    /// let z_exp = Vec3::new(0.0, 0.0, 1.0);
    /// let rot_m = rot.rotation_matrix();
    /// assert_delta!(rot_m.elem(0,0), 1.0, 0.000001);
    /// assert_delta!(rot_m.elem(1,1), 1.0, 0.000001);
    /// assert_delta!(rot_m.elem(2,2), 1.0, 0.000001);
    /// ```
    pub fn by_three_atoms(a: &Vec3, b: &Vec3, c: &Vec3) -> Rototranslation {

        let mut n_to_ca = b.clone();  // --- a1 -> b vector
        n_to_ca -= a;
        n_to_ca.normalize();

        let mut ca_to_c = c.clone();  // --- a1 -> b vector
        ca_to_c -= b;
        ca_to_c.normalize();

        let mut tz = n_to_ca.clone();
        tz -= &ca_to_c;
        tz.normalize();

        let mut tx = n_to_ca.clone();
        tx += &ca_to_c;
        tx.normalize();

        let mut ty = Vec3::cross(&n_to_ca, &ca_to_c);
        ty.normalize();

        let u_rot = Matrix3x3::from_column_vectors(&tx, &ty, &tz);
        let mut inv = u_rot.clone();

        inv.inverse();
        return Rototranslation {
            _origin: b.clone(),
            _rotation_matrix: u_rot,
            _inverse_rotation_matrix: inv,
        };
    }

    /// Provides read-only access to the rotation matrix of this [`Rototranslation`](Rototranslation)
    pub fn rotation_matrix(&self) -> &Matrix3x3 { &self._rotation_matrix }

    pub fn apply_mut(&self, vector: &mut Vec3) {
        *vector -= &self._origin;
        self._rotation_matrix.mul_vec_mut(vector);
        // *vector += &self._origin;
    }

    pub fn apply_inverse_mut(&self, vector: &mut Vec3) {
        // *vector -= &self._origin;
        self._inverse_rotation_matrix.mul_vec_mut(vector);
        *vector += &self._origin;
    }

    pub fn apply_inverse(&self, v: &Vec3) -> Vec3 {
        let mut v = v.clone();
        self.apply_inverse_mut(&mut v);
        return v;
    }

    pub fn apply(&self, v: &Vec3) -> Vec3 {
        let mut v = v.clone();
        self.apply_mut(&mut v);
        return v;
    }
}

<|MERGE_RESOLUTION|>--- conflicted
+++ resolved
@@ -56,16 +56,6 @@
 
     /// Rototranslation transforming to a local coordinate system of three atoms.
     ///
-<<<<<<< HEAD
-    /// The axes of the local coordinate system are defined by three points ``a``, ``b`` and ``c`` as follows:
-    ///
-    /// ```math
-    /// v_{ab} = |b-a|
-    /// v_{bc} = |c-b|
-    /// v_x = |v_{ab}+v_{bc}|
-    /// v_z = |v_{ab}-v_{bc}|
-    /// v_y = v_z \times v_x
-=======
     /// The axes of the local coordinate system are defined by three points ``a``, ``b`` and ``c``,
     /// two versors are defined:
     ///
@@ -82,7 +72,6 @@
     /// v_y & = v_z \times v_x\\
     /// v_z & = ||v_{ab}+v_{bc}||\\
     /// \end{align*}
->>>>>>> e7e79f48
     /// ```
     ///
     /// # Example
