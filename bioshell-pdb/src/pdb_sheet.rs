--- conflicted
+++ resolved
@@ -66,11 +66,7 @@
     /// let sheet_line = "SHEET    1   A 5 THR A 107  ARG A 110  0";
     /// let pdb_strand = PdbSheet::from_sheet_line(sheet_line)?;
     /// assert_eq!(pdb_strand.init_res_id(), ResidueId::new("A", 107, ' '));
-<<<<<<< HEAD
-    /// Ok(())
-=======
     /// # Ok(())
->>>>>>> 4eea12c6
     /// # }
     /// ```
     pub fn init_res_id(&self) -> ResidueId { ResidueId::new(&self.init_chain_id, self.init_seq_num, self.init_i_code)}
@@ -81,17 +77,10 @@
     /// ```
     /// use bioshell_pdb::{PdbSheet, ResidueId, PDBError};
     /// # fn main() -> Result<(), PDBError> {
-<<<<<<< HEAD
-    /// let sheet_line = "SHEET    1   A 5 THR A 107  ARG A 110  0";
-    /// let pdb_sheet = PdbSheet::from_sheet_line(sheet_line)?;
-    /// assert_eq!(pdb_sheet.end_res_id(), ResidueId::new("A", 110, ' '));
-    /// Ok(())
-=======
     /// let strand_line = "SHEET    1   A 5 THR A 107  ARG A 110  0";
     /// let pdb_strand = PdbSheet::from_sheet_line(strand_line)?;
     /// assert_eq!(pdb_strand.end_res_id(), ResidueId::new("A", 110, ' '));
     /// # Ok(())
->>>>>>> 4eea12c6
     /// # }
     /// ```
     pub fn end_res_id(&self) -> ResidueId { ResidueId::new(&self.end_chain_id, self.end_seq_num, self.end_i_code)}
