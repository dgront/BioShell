--- conflicted
+++ resolved
@@ -32,11 +32,7 @@
 ///
 /// let strctr = load_pdb_reader(BufReader::new(pdb_txt.as_bytes())).unwrap();
 /// let seq = strctr.sequence("A");
-<<<<<<< HEAD
-/// assert_eq!(seq.to_string(80), "MTYKLI");
-=======
 /// assert_eq!(seq.to_string(100), "MTYKLI");
->>>>>>> c073d0c1
 /// ```
 pub fn load_pdb_reader<R: BufRead>(reader: R) -> Result<Structure, PDBError> {
 
@@ -286,12 +282,7 @@
         ];
 
         let sequences = parse_seqres_records(input);
-<<<<<<< HEAD
-        assert_eq!(sequences["A"].to_string(80), "AVCLMERGYFN".to_string());
-        assert_eq!(sequences["B"].to_string(80), "KTQ".to_string());
-=======
         assert_eq!(sequences["A"].to_string(100), "AVCLMERGYFN".to_string());
         assert_eq!(sequences["B"].to_string(100), "KTQ".to_string());
->>>>>>> c073d0c1
-    }
-}
+    }
+}
