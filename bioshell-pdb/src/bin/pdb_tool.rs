--- conflicted
+++ resolved
@@ -2,15 +2,9 @@
 use clap::{Parser};
 use log::info;
 use bioshell_cif::is_cif_file;
-<<<<<<< HEAD
 use bioshell_io::{open_file, out_writer};
 use bioshell_pdb::{is_pdb_file, load_cif_file, load_pdb_file, Structure};
-use bioshell_pdb::pdb_atom_filters::{ByChain, ByEntity, IsCA, PdbAtomPredicate};
-=======
-use bioshell_io::out_writer;
-use bioshell_pdb::{is_pdb_file, load_cif_file, load_pdb_file, Structure};
-use bioshell_pdb::pdb_atom_filters::{ByChain, IsCA, MatchAll, PdbAtomPredicate};
->>>>>>> c073d0c1
+use bioshell_pdb::pdb_atom_filters::{ByChain, ByEntity, IsCA, MatchAll, PdbAtomPredicate};
 
 #[derive(Parser, Debug)]
 #[clap(author, version, about, long_about = None, arg_required_else_help = true)]
@@ -52,24 +46,13 @@
     verbose: bool
 }
 
-<<<<<<< HEAD
-fn filter(strctr: &mut Structure, filters: &Vec<Box<dyn PdbAtomPredicate>>) {
-    for f in filters {
-        strctr.atoms_mut().retain(|a| f.check(&a));
-    }
-=======
+
 fn filter<F: PdbAtomPredicate>(strctr: &Structure, filter: &F) -> Structure {
 
     let atoms_iter = strctr.atoms().iter().filter(|a| filter.check(a));
     return Structure::from_iterator(&strctr.id_code, atoms_iter);
 }
 
-fn write_pdb(strctr: &Structure, fname: &str) {
-    let mut outstream = out_writer(fname, false);
-    for a in strctr.atoms() { write!(outstream, "{}\n", a).unwrap(); }
-    outstream.flush().unwrap();
->>>>>>> c073d0c1
-}
 
 fn print_info(strctr: &Structure) {
     println!("id_code: {:?}",strctr.id_code);
@@ -143,20 +126,11 @@
         info!("Selecting only chain {}", &chain_id);
         multi_filter.add_predicate(Box::new(ByChain::new(&chain_id)));
     }
-<<<<<<< HEAD
-    if let Some(entity_id) = args.select_entity {
-        filters.push(Box::new(ByEntity::new(&entity_id)));
-    }
-    if args.select_ca { filters.push(Box::new(IsCA)); }
-    // ---------- Apply the filters
-    filter(&mut strctr, &filters);
-=======
     if args.select_ca {
         info!("Selecting only alpha-carbon atoms");
         multi_filter.add_predicate(Box::new(IsCA));
     }
     strctr = filter(&strctr, &multi_filter);
->>>>>>> c073d0c1
 
     // ---------- OUTPUT section
     if args.out_fasta {
@@ -176,7 +150,4 @@
     if let Some(out_fname) = args.out_pdb {
         write_pdb(&strctr, &out_fname);
     }
-    if let Some(out_fname) = args.out_pdb {
-        write_pdb(&strctr, &out_fname);
-    }
 }
