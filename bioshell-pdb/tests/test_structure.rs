use std::io::BufReader;
use bioshell_pdb::{load_pdb_reader, PdbAtom, ResidueId, Structure};

#[allow(non_upper_case_globals)]
const lines_ca:  [&str;9] = [
    "ATOM    514  CA  MET A  60      26.532  28.200  28.365  1.00 17.85           N",
    "ATOM    515  CA  CYS A  61      25.790  28.757  29.513  1.00 16.12           C",
    "ATOM    516  CA  GLY A  62      26.891  29.054  30.649  1.00 15.28           C",
    "ATOM    517  CA  ILE A  63      26.657  29.867  31.341  1.00 20.90           O",
    "ATOM    518  CA  ALA A  64      25.155  27.554  29.987  1.00 21.91           C",
    "ATOM    514  CA  MET B  61      26.532  28.200  28.365  1.00 17.85           N",
    "ATOM    515  CA  ALA B  62      25.790  28.757  29.513  1.00 16.12           C",
    "ATOM    516  CA  CYS B  63      26.891  29.054  30.649  1.00 15.28           C",
    "ATOM    518  CA  ALW B  64      25.155  27.554  29.987  1.00 21.91           C"];

#[allow(non_upper_case_globals)]
const  lines_ala: [&str; 5] = [
    "ATOM    514  N   ALA A  69      26.532  28.200  28.365  1.00 17.85           N",
    "ATOM    515  CA  ALA A  69      25.790  28.757  29.513  1.00 16.12           C",
    "ATOM    516  C   ALA A  69      26.891  29.054  30.649  1.00 15.28           C",
    "ATOM    517  O   ALA A  69      26.657  29.867  31.341  1.00 20.90           O",
    "ATOM    518  CB  ALA A  69      25.155  27.554  29.987  1.00 21.91           C",
];

#[test]
fn test_sequence_from_structure() {
    let atoms: Vec<PdbAtom> = lines_ca.iter().map(|l| PdbAtom::from_atom_line(l)).collect();
    let strctr = Structure::from_iterator("1xyz", atoms.iter());
    let seq = strctr.sequence("A");
    assert_eq!(seq.to_string(80), "MCGIA");

    let seq = strctr.sequence("B");
    assert_eq!(seq.to_string(80), "MACX");
<<<<<<< HEAD
=======
}

#[test]
fn struct_from_pushed_atoms() {
    let mut strctr = Structure::new("1xyz");
    for line in lines_ala {
        let atom = PdbAtom::from_atom_line(line);
        strctr.push_atom(atom);
    }
    let seq = strctr.sequence("A");
    assert_eq!(seq.to_string(80), "A");

    let ca_result = strctr.atom(&ResidueId::new("A", 69, ' '), " CA ");
    let ca = ca_result.unwrap();
    assert_eq!(ca.serial, 515);
>>>>>>> c073d0c1
}

#[allow(non_upper_case_globals)]
const pdb_2gb1:  &str = include_str!("./test_files/2gb1.pdb");

#[test]
fn test_2gb1_loading() {
    let lines_2gb1: Vec<_> = pdb_2gb1.split("\n").filter(|&l|l.starts_with("ATOM")).collect();
    let atoms: Vec<PdbAtom> = lines_2gb1.iter().map(|l| PdbAtom::from_atom_line(l)).collect();
    let strctr = Structure::from_iterator("1xyz", atoms.iter());
    assert_eq!(strctr.count_atoms(), 855);
    assert_eq!(strctr.count_residues(), 56);
    assert_eq!(strctr.count_chains(), 1);
}

#[allow(non_upper_case_globals)]
const pdb_txt: &str =
    "ATOM      2  CA  MET A   1     -13.296   0.028   3.924  1.00  0.43           C
ATOM     21  CA  THR A   2      -9.669  -0.447   4.998  1.00  0.19           C
ATOM     35  CA  TYR A   3      -7.173  -2.314   2.811  1.00  0.08           C
ATOM     56  CA  LYS A   4      -3.922  -3.881   4.044  1.00  0.10           C
ATOM     78  CA  LEU A   5      -0.651  -2.752   2.466  1.00  0.11           C
ATOM     97  CA  ILE A   6       2.338  -5.105   2.255  1.00  0.13           C
ATOM      2  CA  MET B   1     -13.296   0.028   3.924  1.00  0.43           C
ATOM     21  CA  THR B   2      -9.669  -0.447   4.998  1.00  0.19           C
ATOM     35  CA  TYR B   3      -7.173  -2.314   2.811  1.00  0.08           C
ATOM     56  CA  LYS B   4      -3.922  -3.881   4.044  1.00  0.10           C
ATOM     78  CA  LEU B   5      -0.651  -2.752   2.466  1.00  0.11           C";

#[test]
fn test_loading_from_reader() {
    let strctr = load_pdb_reader(BufReader::new(pdb_txt.as_bytes())).unwrap();
    let seq = strctr.sequence("A");
    assert_eq!(seq.to_string(80), "MTYKLI");

    let seq = strctr.sequence("B");
    assert_eq!(seq.to_string(80), "MTYKL");
}

#[test]
fn test_atoms_by_range() {

    let strctr = load_pdb_reader(BufReader::new(pdb_txt.as_bytes())).unwrap();
    let first = ResidueId::new("A", 4, ' ');
    let last = ResidueId::new("B", 2, ' ');
    let iterator = strctr.atom_in_range(first, last);
    assert_eq!(iterator.count(), 5);
}

#[test]
fn test_atoms_by_residue() {

    let lines_2gb1: Vec<_> = pdb_2gb1.split("\n").filter(|&l|l.starts_with("ATOM")).collect();
    let atoms: Vec<PdbAtom> = lines_2gb1.iter().map(|l| PdbAtom::from_atom_line(l)).collect();
    let strctr = Structure::from_iterator("1xyz", atoms.iter());

    assert_eq!(strctr.atoms_in_residue(&ResidueId::new("A", 1, ' ')).unwrap().count(), 19);
    assert_eq!(strctr.atoms_in_residue(&ResidueId::new("A", 56, ' ')).unwrap().count(), 16);
}<|MERGE_RESOLUTION|>--- conflicted
+++ resolved
@@ -31,8 +31,6 @@
 
     let seq = strctr.sequence("B");
     assert_eq!(seq.to_string(80), "MACX");
-<<<<<<< HEAD
-=======
 }
 
 #[test]
@@ -48,7 +46,6 @@
     let ca_result = strctr.atom(&ResidueId::new("A", 69, ' '), " CA ");
     let ca = ca_result.unwrap();
     assert_eq!(ca.serial, 515);
->>>>>>> c073d0c1
 }
 
 #[allow(non_upper_case_globals)]
